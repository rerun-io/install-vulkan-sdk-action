{
  "name": "install-vulkan-sdk-action",
  "version": "1.0.1",
  "private": true,
  "description": "A Github Action installing the Vulkan SDK and Runtime.",
  "author": "Jens A. Koch",
  "license": "MIT",
  "homepage": "https://github.com/jakoch/install-vulkan-sdk-action#readme",
  "scripts": {
    "build": "tsc",
    "format_write": "prettier --write **/*.ts",
    "format_check": "prettier --check **/*.ts",
    "package": "ncc build --source-map --minify",
    "test": "jest --verbose --detectOpenHandles --runInBand",
    "test_cov": "jest --verbose --coverage",
    "npm_audit": "npm audit --audit-level=high",
    "npm_outdated": "npm outdated",
    "npm_clean-install": "npm clean-install --no-audit --strict-peer-deps",
    "npm_install": "npm install --no-audit --strict-peer-deps",
    "npm_update": "npm update --no-audit --strict-peer-deps",
    "all": "npm run format_write && npm run build && npm run npm_audit && npm run package && npm test"
  },
  "keywords": [
    "actions",
    "vulkan",
    "vulkan-sdk",
    "setup",
    "install"
  ],
  "main": "lib/main.js",
  "dependencies": {
    "@actions/cache": "^3",
    "@actions/core": "^1.10.1",
    "@actions/http-client": "^2.1.1",
    "@actions/io": "^1.1.3",
    "@actions/tool-cache": "^2.0.1"
  },
  "devDependencies": {
    "@types/node": "^20.10",
    "@types/jest": "^29",
<<<<<<< HEAD
    "@typescript-eslint/eslint-plugin": "^6.8.0",
    "@typescript-eslint/parser": "^6.21.0",
=======
    "@typescript-eslint/eslint-plugin": "^6.21.0",
    "@typescript-eslint/parser": "^6.8.0",
>>>>>>> e61de9e8
    "@vercel/ncc": "^0.38.0",
    "eslint": "^8.56.0",
    "eslint-plugin-github": "^4.10.1",
    "eslint-plugin-jest": "^27.6",
    "prettier": "^3.0.3",
    "jest": "^29",
    "ts-jest": "^29",
    "typescript": "^5.2.2"
  },
  "repository": {
    "type": "git",
    "url": "git+https://github.com/jakoch/install-vulkan-sdk-action.git"
  },
  "bugs": {
    "url": "https://github.com/jakoch/install-vulkan-sdk-action/issues"
  },
  "engines": {
    "node": ">=16.0.0",
    "npm": ">=7.0.0"
  }
}<|MERGE_RESOLUTION|>--- conflicted
+++ resolved
@@ -38,13 +38,8 @@
   "devDependencies": {
     "@types/node": "^20.10",
     "@types/jest": "^29",
-<<<<<<< HEAD
-    "@typescript-eslint/eslint-plugin": "^6.8.0",
+    "@typescript-eslint/eslint-plugin": "^6.21.0",
     "@typescript-eslint/parser": "^6.21.0",
-=======
-    "@typescript-eslint/eslint-plugin": "^6.21.0",
-    "@typescript-eslint/parser": "^6.8.0",
->>>>>>> e61de9e8
     "@vercel/ncc": "^0.38.0",
     "eslint": "^8.56.0",
     "eslint-plugin-github": "^4.10.1",
